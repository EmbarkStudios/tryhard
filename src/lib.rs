--- conflicted
+++ resolved
@@ -398,7 +398,7 @@
     ///     Err::<(), _>("fail")
     /// })
     ///     .retries(10)
-    ///     .on_retry(|_attempt, _next_delay, error| {
+    ///     .on_retry(|_attempt, _next_delay, error: &&'static str| {
     ///         // the future must be `'static` so it cannot contain references
     ///         let all_errors = Arc::clone(&all_errors);
     ///         let error = error.clone();
@@ -580,13 +580,8 @@
 where
     F: FnMut() -> Fut,
     Fut: Future<Output = Result<T, E>>,
-<<<<<<< HEAD
     for<'a> B: BackoffStrategy<'a, E>,
     for<'a> <B as BackoffStrategy<'a, E>>::Output: Into<RetryPolicy>,
-=======
-    B: BackoffStrategy<E>,
-    B::Output: Into<RetryPolicy>,
->>>>>>> 6522ebc0
     OnRetryT: OnRetry<E>,
 {
     type Output = Result<T, E>;
